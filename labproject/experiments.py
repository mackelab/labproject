--- conflicted
+++ resolved
@@ -51,9 +51,8 @@
 
 
 class ScaleDimSW(ScaleDim):
-<<<<<<< HEAD
-    def __init__(self):
-        super().__init__("Sliced Wasserstein", sliced_wasserstein_distance)
+    def __init__(self, min_dim=2, **kwargs):
+        super().__init__("Sliced Wasserstein", sliced_wasserstein_distance, **kwargs)
 
 
 class ScaleSampleSize(Experiment):
@@ -107,8 +106,4 @@
             pickle.dump(fid_metric, f)
 
     def plot_experiment(self, fid_metric, dataset_name):
-        pass
-=======
-    def __init__(self, min_dim=2, **kwargs):
-        super().__init__("Sliced Wasserstein", sliced_wasserstein_distance, **kwargs)
->>>>>>> 96e63f81
+        pass