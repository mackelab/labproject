--- conflicted
+++ resolved
@@ -73,32 +73,13 @@
 ):
     """Plot the behavior of a metric with number of samples."""
     if ax is None:
-<<<<<<< HEAD
         plt.plot(
             sample_size,
             distances,
             label=metric_name if label is None else label,
             **kwargs,
         )
-=======
-        if color is not None:
-            plt.plot(
-                sample_size,
-                distances,
-                color=color,
-                label=metric_name if label is None else label,
-                linestyle=linestyle,
-                **kwargs,
-            )
-            plt.fill_between(
-                sample_size, distances - errors, distances + errors, alpha=0.2, color=color
-            )
-        else:
-            plt.plot(sample_size, distances, label=metric_name, linestyle=linestyle, **kwargs)
-            plt.fill_between(
-                sample_size, distances - errors, distances + errors, alpha=0.2, color=color
-            )
->>>>>>> f7e16251
+        plt.fill_between(sample_size, distances - errors, distances + errors, alpha=0.2, **kwargs)
         plt.xlabel("samples")
         plt.ylabel(metric_name)
         plt.title(f"{metric_name} with increasing sample size for {dataset_name}")
@@ -110,32 +91,13 @@
         )
         plt.close()
     else:
-<<<<<<< HEAD
         ax.plot(
             sample_size,
             distances,
             label=metric_name if label is None else label,
             **kwargs,
         )
-=======
-        if color is not None:
-            ax.plot(
-                sample_size,
-                distances,
-                label=metric_name if label is None else label,
-                color=color,
-                linestyle=linestyle,
-                **kwargs,
-            )
-            ax.fill_between(
-                sample_size, distances - errors, distances + errors, alpha=0.2, color=color
-            )
-        else:
-            ax.plot(sample_size, distances, label=metric_name if label is None else label, **kwargs)
-            ax.fill_between(
-                sample_size, distances - errors, distances + errors, alpha=0.2, color=color
-            )
->>>>>>> f7e16251
+        ax.fill_between(sample_size, distances - errors, distances + errors, alpha=0.2, **kwargs)
         ax.set_xlabel("samples")
         ax.set_ylabel(
             metric_name, color="black" if kwargs.get("color") is None else kwargs.get("color")
