from typing import Optional
import torch
import requests
from requests.auth import HTTPBasicAuth
import os
import functools

from torch.distributions import MultivariateNormal, Categorical

from torchvision.datasets import CIFAR10
import torchvision.transforms as transforms
from torch.utils.data import DataLoader, Dataset, Subset

# from torchvision.models import inception_v3
from labproject.external.inception_v3 import InceptionV3

from labproject.embeddings import FIDEmbeddingNet

import warnings


STORAGEBOX_URL = os.getenv("HETZNER_STORAGEBOX_URL")
HETZNER_STORAGEBOX_USERNAME = os.getenv("HETZNER_STORAGEBOX_USERNAME")
HETZNER_STORAGEBOX_PASSWORD = os.getenv("HETZNER_STORAGEBOX_PASSWORD")


## Hetzner Storage Box API functions ----

DATASETS = {}
DISTRIBUTIONS = {}


def upload_file(local_path: str, remote_path: str):
    r"""
    Uploads a file to the Hetzner Storage Box.

    Args:
        local_path (str): The path to the local file to be uploaded.
        remote_path (str): The path where the file should be uploaded on the remote server.

    Returns:
        bool: True if the upload is successful, False otherwise.

    Example:
        >>> if upload_file('path/to/your/local/file.txt', 'path/to/remote/file.txt'):
        >>>     print("Upload successful")
        >>> else:
        >>>     print("Upload failed")
    """
    url = f"{STORAGEBOX_URL}/remote.php/dav/files/{HETZNER_STORAGEBOX_USERNAME}/{remote_path}"
    auth = HTTPBasicAuth(HETZNER_STORAGEBOX_USERNAME, HETZNER_STORAGEBOX_PASSWORD)
    with open(local_path, "rb") as f:
        data = f.read()
    response = requests.put(url, data=data, auth=auth)
    return response.status_code == 201


def download_file(remote_path, local_path):
    r"""
    Downloads a file from the Hetzner Storage Box.

    Args:
        remote_path (str): The path to the remote file to be downloaded.
        local_path (str): The path where the file should be saved locally.

    Returns:
        bool: True if the download is successful, False otherwise.

    Example:
        >>> if download_file('path/to/remote/file.txt', 'path/to/save/file.txt'):
        >>>     print("Download successful")
        >>> else:
        >>>     print("Download failed")
    """
    url = f"{STORAGEBOX_URL}/remote.php/dav/files/{HETZNER_STORAGEBOX_USERNAME}/{remote_path}"
    auth = HTTPBasicAuth(HETZNER_STORAGEBOX_USERNAME, HETZNER_STORAGEBOX_PASSWORD)
    response = requests.get(url, auth=auth)
    if response.status_code == 200:
        with open(local_path, "wb") as f:
            f.write(response.content)
        return True
    return False


def register_dataset(name: str) -> callable:
    r"""This decorator wrapps a function that should return a dataset and ensures that the dataset is a PyTorch tensor, with the correct shape.

    Args:
        func (callable): Dataset generator function

    Returns:
        callable: Dataset generator function wrapper

    Example:
        >>> @register_dataset("random")
        >>> def random_dataset(n=1000, d=10):
        >>>     return torch.randn(n, d)
    """

    def decorator(func):
        @functools.wraps(func)
        def wrapper(n: int, d: Optional[int] = None, **kwargs):

            assert n > 0, "n must be a positive integer"
            if d is not None:
                assert d > 0, "d must be a positive integer"
            else:
                warnings.warn("d is not specified, make sure you know what you're doing!")

            # Call the original function
            dataset = func(n, d, **kwargs)

            # Convert the dataset to a PyTorch tensor
            dataset = torch.Tensor(dataset) if not isinstance(dataset, torch.Tensor) else dataset

            assert dataset.shape == (n, d), f"Dataset shape must be {(n, d)}"

            return dataset

        DATASETS[name] = wrapper
        return wrapper

    return decorator


def get_dataset(name: str) -> torch.Tensor:
    r"""Get a dataset by name

    Args:
        name (str): Name of the dataset
        n (int): Number of samples
        d (int): Dimensionality of the samples

    Returns:
        torch.Tensor: Dataset
    """
    assert name in DATASETS, f"Dataset {name} not found, please register it first "
    return DATASETS[name]


<<<<<<< HEAD
=======
def register_distribution(name: str) -> callable:
    r"""This decorator wrapps a function that should return a dataset and ensures that the dataset is a PyTorch tensor, with the correct shape.

    Args:
        func (callable): Dataset generator function

    Returns:
        callable: Dataset generator function wrapper

    Example:
        >>> @register_dataset("random")
        >>> def random_dataset(n=1000, d=10):
        >>>     return torch.randn(n, d)
    """

    def decorator(func):
        @functools.wraps(func)
        def wrapper(*args, **kwargs):
            # Call the original function
            distribution = func(*args, **kwargs)
            return distribution

        DISTRIBUTIONS[name] = wrapper
        return wrapper

    return decorator


def get_distribution(name: str) -> torch.Tensor:
    r"""Get a distribution by name

    Args:
        name (str): Name of the distribution

    Returns:
        torch.Tensor: Distribution
    """
    assert name in DISTRIBUTIONS, f"Distribution {name} not found, please register it first "
    return DISTRIBUTIONS[name]


>>>>>>> f8d08345
def load_cifar10(
    n: int, save_path="data", train=True, batch_size=100, shuffle=False, num_workers=1, device="cpu"
) -> torch.Tensor:
    """Load a subset of cifar10

    Args:
        n (int): Number of samples to load
        save_path (str, optional): Path to save files. Defaults to "data".
        train (bool, optional): Train or test. Defaults to True.
        batch_size (int, optional): Batch size. Defaults to 100.
        shuffle (bool, optional): Shuffle. Defaults to False.
        num_workers (int, optional): Parallel workers. Defaults to 1.
        device (str, optional): Device. Defaults to "cpu".

    Returns:
        torch.Tensor: Cifar10 embeddings
    """
    transform = transforms.Compose(
        [
<<<<<<< HEAD
            transforms.ToTensor(),
=======
            transforms.Resize((299, 299)),
            transforms.ToTensor(),
            # normalize specific to inception model
            transforms.Normalize(mean=[0.485, 0.456, 0.406], std=[0.229, 0.224, 0.225]),
            # Move to GPU if available
            transforms.Lambda(lambda x: x.to(device if torch.cuda.is_available() else "cpu")),
>>>>>>> f8d08345
        ]
    )
    cifar10 = CIFAR10(root=save_path, train=train, download=True, transform=transform)
    dataloader = torch.utils.data.DataLoader(
        cifar10, batch_size=batch_size, shuffle=shuffle, num_workers=num_workers
    )
<<<<<<< HEAD
    dataset_subset = Subset(dataloader.dataset, range(n))
    dataloader = DataLoader(
        dataset_subset, batch_size=batch_size, shuffle=shuffle, num_workers=num_workers
    )
    net = FIDEmbeddingNet(device=device)
=======
    dataloader_subset = Subset(dataloader.dataset, range(n))
    dataloader = DataLoader(
        dataloader_subset, batch_size=batch_size, shuffle=shuffle, num_workers=num_workers
    )
    model = inception_v3(pretrained=True)
    model.fc = torch.nn.Identity()  # replace the classifier with identity to get features
    model.eval()
    model = model.to(device if torch.cuda.is_available() else "cpu")
    net = FIDEmbeddingNet(model)
>>>>>>> f8d08345
    embeddings = net.get_embeddings(dataloader)
    return embeddings


# ------------------------------


## Data functions ----
# This will be an arbitrary function, returning a numric array and can be registered as a dataset as follows:


@register_dataset("random")
def random_dataset(n=1000, d=10):
    return torch.randn(n, d)


<<<<<<< HEAD
@register_dataset("cifar10_train")
def cifar10_train(n=1000, d=2048, save_path="data", device="cpu"):
=======
@register_distribution("normal")
def normal_distribution():
    return torch.distributions.Normal(0, 1)


@register_distribution("normal")
def normal_distribution():
    return torch.distributions.Normal(0, 1)


@register_distribution("toy_2d")
def toy_mog_2d():
    class Toy2D:
        def __init__(self):
            self.means = torch.tensor(
                [
                    [0.0, 0.5],
                    [-3.0, -0.5],
                    [0.0, -1.0],
                    [-4.0, -3.0],
                ]
            )
            self.covariances = torch.tensor(
                [
                    [[1.0, 0.8], [0.8, 1.0]],
                    [[1.0, -0.5], [-0.5, 1.0]],
                    [[1.0, 0.0], [0.0, 1.0]],
                    [[0.5, 0.0], [0.0, 0.5]],
                ]
            )
            self.weights = torch.tensor([0.2, 0.3, 0.3, 0.2])

            # Create a list of 2D Gaussian distributions
            self.gaussians = [
                MultivariateNormal(mean, covariance)
                for mean, covariance in zip(self.means, self.covariances)
            ]

        def sample(self, sample_shape):
            if isinstance(sample_shape, int):
                sample_shape = (sample_shape,)
            # Sample from the mixture
            categorical = Categorical(self.weights)
            sample_indices = categorical.sample(sample_shape)
            return torch.stack([self.gaussians[i].sample() for i in sample_indices])

        def log_prob(self, input):
            probs = torch.stack([g.log_prob(input).exp() for g in self.gaussians])
            probs = probs.T * self.weights
            return torch.sum(probs, dim=1).log()

    return Toy2D()


@register_dataset("cifar10_train")
def cifar10_train(n=1000, d=10, save_path="data", device="cpu"):
>>>>>>> f8d08345

    assert d is None or d == 2048, "The dimensionality of the embeddings must be 2048"

    embeddings = load_cifar10(n, save_path=save_path, train=True, device=device)
<<<<<<< HEAD
    # to cpu if necessary
    if device == "cuda":
        embeddings = embeddings.cpu()
=======
>>>>>>> f8d08345

    max_n = embeddings.shape[0]

    assert n <= max_n, f"Requested {n} samples, but only {max_n} are available"

    return embeddings[:n]


@register_dataset("cifar10_test")
def cifar10_test(n=1000, d=2048, save_path="data", device="cpu"):

<<<<<<< HEAD
    assert d is None or d == 2048, "The dimensionality of the embeddings must be 2048"

    embeddings = load_cifar10(n, save_path=save_path, train=False, device=device)
    # to cpu if necessary
    if device == "cuda":
        embeddings = embeddings.cpu()
=======
    assert d == 2048, "The dimensionality of the embeddings must be 2048"

    embeddings = load_cifar10(n, save_path=save_path, train=False, device=device)
>>>>>>> f8d08345

    max_n = embeddings.shape[0]

    assert n <= max_n, f"Requested {n} samples, but only {max_n} are available"

    return embeddings[:n]<|MERGE_RESOLUTION|>--- conflicted
+++ resolved
@@ -138,8 +138,6 @@
     return DATASETS[name]
 
 
-<<<<<<< HEAD
-=======
 def register_distribution(name: str) -> callable:
     r"""This decorator wrapps a function that should return a dataset and ensures that the dataset is a PyTorch tensor, with the correct shape.
 
@@ -181,7 +179,6 @@
     return DISTRIBUTIONS[name]
 
 
->>>>>>> f8d08345
 def load_cifar10(
     n: int, save_path="data", train=True, batch_size=100, shuffle=False, num_workers=1, device="cpu"
 ) -> torch.Tensor:
@@ -201,39 +198,18 @@
     """
     transform = transforms.Compose(
         [
-<<<<<<< HEAD
             transforms.ToTensor(),
-=======
-            transforms.Resize((299, 299)),
-            transforms.ToTensor(),
-            # normalize specific to inception model
-            transforms.Normalize(mean=[0.485, 0.456, 0.406], std=[0.229, 0.224, 0.225]),
-            # Move to GPU if available
-            transforms.Lambda(lambda x: x.to(device if torch.cuda.is_available() else "cpu")),
->>>>>>> f8d08345
         ]
     )
     cifar10 = CIFAR10(root=save_path, train=train, download=True, transform=transform)
     dataloader = torch.utils.data.DataLoader(
         cifar10, batch_size=batch_size, shuffle=shuffle, num_workers=num_workers
     )
-<<<<<<< HEAD
     dataset_subset = Subset(dataloader.dataset, range(n))
     dataloader = DataLoader(
         dataset_subset, batch_size=batch_size, shuffle=shuffle, num_workers=num_workers
     )
     net = FIDEmbeddingNet(device=device)
-=======
-    dataloader_subset = Subset(dataloader.dataset, range(n))
-    dataloader = DataLoader(
-        dataloader_subset, batch_size=batch_size, shuffle=shuffle, num_workers=num_workers
-    )
-    model = inception_v3(pretrained=True)
-    model.fc = torch.nn.Identity()  # replace the classifier with identity to get features
-    model.eval()
-    model = model.to(device if torch.cuda.is_available() else "cpu")
-    net = FIDEmbeddingNet(model)
->>>>>>> f8d08345
     embeddings = net.get_embeddings(dataloader)
     return embeddings
 
@@ -250,10 +226,6 @@
     return torch.randn(n, d)
 
 
-<<<<<<< HEAD
-@register_dataset("cifar10_train")
-def cifar10_train(n=1000, d=2048, save_path="data", device="cpu"):
-=======
 @register_distribution("normal")
 def normal_distribution():
     return torch.distributions.Normal(0, 1)
@@ -309,18 +281,14 @@
 
 
 @register_dataset("cifar10_train")
-def cifar10_train(n=1000, d=10, save_path="data", device="cpu"):
->>>>>>> f8d08345
+def cifar10_train(n=1000, d=2048, save_path="data", device="cpu"):
 
     assert d is None or d == 2048, "The dimensionality of the embeddings must be 2048"
 
     embeddings = load_cifar10(n, save_path=save_path, train=True, device=device)
-<<<<<<< HEAD
     # to cpu if necessary
     if device == "cuda":
         embeddings = embeddings.cpu()
-=======
->>>>>>> f8d08345
 
     max_n = embeddings.shape[0]
 
@@ -332,18 +300,14 @@
 @register_dataset("cifar10_test")
 def cifar10_test(n=1000, d=2048, save_path="data", device="cpu"):
 
-<<<<<<< HEAD
+    assert d == 2048, "The dimensionality of the embeddings must be 2048"
+
     assert d is None or d == 2048, "The dimensionality of the embeddings must be 2048"
 
     embeddings = load_cifar10(n, save_path=save_path, train=False, device=device)
     # to cpu if necessary
     if device == "cuda":
         embeddings = embeddings.cpu()
-=======
-    assert d == 2048, "The dimensionality of the embeddings must be 2048"
-
-    embeddings = load_cifar10(n, save_path=save_path, train=False, device=device)
->>>>>>> f8d08345
 
     max_n = embeddings.shape[0]
 
